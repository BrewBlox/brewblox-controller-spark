--- conflicted
+++ resolved
@@ -135,17 +135,10 @@
     data = {
         device.OBJECT_DATA_KEY: {
             'testval': 1,
-<<<<<<< HEAD
-            'link_input': 2,
-            'link_output': 'moo',
-            'nested': {
-                'link_flappy': 'floppy',
-=======
             'input<>': 2,
             'output<>': 'moo',
             'nested': {
                 'flappy<>': 'floppy',
->>>>>>> f42704e8
                 'meaning_of_life': 42
             }
         }
@@ -157,17 +150,10 @@
     assert data == {
         device.OBJECT_DATA_KEY: {
             'testval': 1,
-<<<<<<< HEAD
-            'link_input': '|2',
-            'link_output': '|moo',
-            'nested': {
-                'link_flappy': '|floppy',
-=======
             'input<>': '|2',
             'output<>': '|moo',
             'nested': {
                 'flappy<>': '|floppy',
->>>>>>> f42704e8
                 'meaning_of_life': 42
             }
         }
